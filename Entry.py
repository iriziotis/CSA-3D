--- conflicted
+++ resolved
@@ -262,11 +262,7 @@
     def break_template(self, template, method='clusters', n_residues=3, max_distance=6):
         """Breaks template in smaller groups of arbitrary size (default=3).
         Returns a list of indeces of the residues of each group. Overlap is allowed."""
-<<<<<<< HEAD
-        if permutations:
-=======
         if method=='combinations':
->>>>>>> 3a8c1343
             groups = set()
             combis = list(combinations(range(template.size), n_residues))
             for combi in combis:
@@ -278,13 +274,8 @@
                             discard = True
                 if not discard:
                     groups.add(combi)
-<<<<<<< HEAD
-            return groups
-        else:
-=======
             return list(groups)
         elif method=='clusters':
->>>>>>> 3a8c1343
             # First calulate the centers of mass of each residue
             ids = {}
             coms = []
@@ -305,8 +296,6 @@
                 top = np.argsort(np.array(dists))[:n_residues]
                 groups.append(top)
             return groups
-<<<<<<< HEAD
-=======
         elif method=='functional':
             # Get free text annotation for each residue
             annotations = self._get_free_text_annotations()
@@ -315,7 +304,6 @@
                 for annotation in annotations[(res.reference_residue.chain, res.reference_residue.auth_resid)]:
                     groups[annotation].append(i)
             return groups
->>>>>>> 3a8c1343
 
     def write_template(self, template, comparisons=None, ca=False, subset=None, cluster_no=None, residues=None, atoms=None, 
                        no_alt=False, all_fuzzy=False, outdir=None, outfile=None, annotation=''):
