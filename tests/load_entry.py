#!/usr/bin/env python3

import sys
import os
import pickle
import Bio.PDB
import numpy as np
import pandas as pd

def main(mcsa_id):
    outdir = './out/mcsa_{}'.format(str(mcsa_id).zfill(4))
    if not os.path.exists(outdir):
        os.makedirs(outdir)
    
    print('Loading entry')
    with open('entries/csa3d_{}.ent'.format(str(mcsa_id).zfill(4)), 'rb') as f:
        entry = pickle.load(f)

    print('Building matrix')
    sitelist = [site for site in entry.pdbsites if site.is_conserved or site.is_conservative_mutation]
    matrix = entry.rmsd_matrix(sitelist)

    print('Clustering')
    clusters = entry.clustering_bayesian(matrix, plot_outfile=f'{outdir}/dendrogram.png')

    print('Building templates')
    for i, cluster in clusters.items():
        os.makedirs(f'{outdir}/cluster_{i+1}', exist_ok=True)
        print(f'Cluster {i}')
<<<<<<< HEAD
        #for site in entry.pdbsites:
        #    if site.id in cluster:
        #        site.reference_site.fit(site, transform=True)
        #        site.write_pdb(outdir=f'{outdir}/cluster_{i+1}', func_atoms_only=True, write_hets=False)
        entry.create_template(outdir=outdir, subset=cluster, cluster_no=i+1)
=======

        template = entry.create_template(ca=False, outdir=outdir, subset=cluster, cluster_no=i+1)

        for site in entry.pdbsites:
            if site.id in cluster:
                site.reference_site.fit(site, transform=True)
                site.write_pdb(outdir=f'{outdir}/cluster_{i+1}', func_atoms_only=True, write_hets=False)
>>>>>>> 0e3113fe
#    entry.create_template(outdir=outdir)

    
#    ref = entry.pdbsites[0].reference_site
#    for i, pdbsite in enumerate(entry.pdbsites):
#        rot, tran, rms, rms_all = pdbsite.reference_site.fit(pdbsite, weighted=True, ca=False, scaling_factor=None, transform=True)
#    #    #per_res_rms = pdbsite.reference_site.per_residue_rms(pdbsite, rot, tran, transform=False)
#    #    ##print(pdbsite.id, rms, rms_all, per_res_rms)
#        pdbsite.write_pdb(outdir=outdir, write_hets=False, func_atoms_only=False, include_dummy_atoms=False)


if __name__ == '__main__':
    main(int(sys.argv[1]))
                <|MERGE_RESOLUTION|>--- conflicted
+++ resolved
@@ -27,13 +27,6 @@
     for i, cluster in clusters.items():
         os.makedirs(f'{outdir}/cluster_{i+1}', exist_ok=True)
         print(f'Cluster {i}')
-<<<<<<< HEAD
-        #for site in entry.pdbsites:
-        #    if site.id in cluster:
-        #        site.reference_site.fit(site, transform=True)
-        #        site.write_pdb(outdir=f'{outdir}/cluster_{i+1}', func_atoms_only=True, write_hets=False)
-        entry.create_template(outdir=outdir, subset=cluster, cluster_no=i+1)
-=======
 
         template = entry.create_template(ca=False, outdir=outdir, subset=cluster, cluster_no=i+1)
 
@@ -41,7 +34,6 @@
             if site.id in cluster:
                 site.reference_site.fit(site, transform=True)
                 site.write_pdb(outdir=f'{outdir}/cluster_{i+1}', func_atoms_only=True, write_hets=False)
->>>>>>> 0e3113fe
 #    entry.create_template(outdir=outdir)
 
     
