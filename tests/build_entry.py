--- conflicted
+++ resolved
@@ -16,14 +16,10 @@
     # Build test entry
     print('Building entry {}'.format(mcsa_id))
     i = time()
-<<<<<<< HEAD
-    db.build([mcsa_id], annotate=True, redundancy_cutoff=0.3, verbose=True)
-=======
     build = db.build([mcsa_id], annotate=True, redundancy_cutoff=0.3, verbose=False)
     if not build:
         print('No entry {}'.format(mcsa_id))
         exit()
->>>>>>> a5d696f8
     f = time()
     build_time = f-i
 
